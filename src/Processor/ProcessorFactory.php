--- conflicted
+++ resolved
@@ -57,10 +57,7 @@
     /**
      * @param Notification $notification
      * @param string $paymentState
-<<<<<<< HEAD
      *
-=======
->>>>>>> 4d84b450
      * @return ProcessorInterface
      */
     public static function create(
@@ -70,10 +67,5 @@
         return array_key_exists($notification->getEventCode(), self::$adyenEventCodeProcessors)
             ? new self::$adyenEventCodeProcessors[$notification->getEventCode()]($notification, $paymentState)
             : new DefaultProcessor($notification, $paymentState);
-<<<<<<< HEAD
-
-        return $processor;
-=======
->>>>>>> 4d84b450
     }
 }