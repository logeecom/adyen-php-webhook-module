--- conflicted
+++ resolved
@@ -88,8 +88,6 @@
             }
             return false;
         }
-<<<<<<< HEAD
-=======
 
         $username = $_SERVER['PHP_AUTH_USER'] ?? null;
         $password = $_SERVER['PHP_AUTH_PW'] ?? null;
@@ -98,9 +96,8 @@
             list($username, $password) = explode(':', base64_decode(substr($_SERVER['HTTP_AUTHORIZATION'], 6)));
         }
 
->>>>>>> b4fcd404
         // validate username and password
-        if (!isset($_SERVER['PHP_AUTH_USER']) || !isset($_SERVER['PHP_AUTH_PW'])) {
+        if (!isset($username) || !isset($password)) {
             if ($isTestNotification) {
                 $message = 'Authentication failed: PHP_AUTH_USER or PHP_AUTH_PW are empty.';
                 throw new AuthenticationException($message);
@@ -108,8 +105,8 @@
             return false;
         }
 
-        $usernameIsValid = hash_equals($notificationUsername, $_SERVER['PHP_AUTH_USER']);
-        $passwordIsValid = hash_equals($notificationPassword, $_SERVER['PHP_AUTH_PW']);
+        $usernameIsValid = hash_equals($notificationUsername, $username);
+        $passwordIsValid = hash_equals($notificationPassword, $password);
         if ($usernameIsValid && $passwordIsValid) {
             return true;
         }
